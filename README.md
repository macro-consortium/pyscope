--- conflicted
+++ resolved
@@ -12,15 +12,15 @@
 [![Code style: black](https://img.shields.io/badge/code%20style-black-000000.svg)](https://github.com/psf/black)
 [![Imports: isort](https://img.shields.io/badge/%20imports-isort-%231674b1?style=flat&labelColor=ef8336)](https://pycqa.github.io/isort/)
 
-<<<<<<< HEAD
-This is the repository for the [pyscope](https://github.com/WWGolay/pyScope) package. pyScope is a pure-Python package for robotic scheduling, operation, and control of small optical telescopes. 
-=======
 <div align="center">
 <img src="pyScopeCrop.png" alt="Placeholder Logo" width="400"></img>
 </div>
 
-This is the repository for the [pyScope](https://github.com/WWGolay/pyScope) package. pyScope is a pure-Python package for robotic scheduling, operation, and control of small optical telescopes. 
->>>>>>> 30691f40
+<div align="center">
+<img src="pyScopeCrop.png" alt="Placeholder Logo" width="400"></img>
+</div>
+
+This is the repository for the [pyscope](https://github.com/WWGolay/pyscope) package. pyScope is a pure-Python package for robotic scheduling, operation, and control of small optical telescopes. 
 
 This work began with the Iowa Robotic Observatory (IRO) and has since migrated to become the core of the [Macro Consortium](https://macroconsortium.org/)'s robotic telescope operations. Now named the Robert L. Mutel Telescope (RLMT), the main instrument is located at the [Winer Observatory](https://winer.org/) in Sonoita, Arizona. The RLMT is a Planewave CDK-20, 17" diameter f/6.8 Corrected Dall-Kirkham tekescope with an SBIG Aluma AC-4040 CMOS camera. With 11 filters and a miniature grating-prism (grism) spectrometer, the RLMT is capable of a wide variety of science. This package is designed to be flexible and extensible, allowing for easy integration of new instruments and observatory control systems. 
 
