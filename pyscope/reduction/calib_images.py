--- conflicted
+++ resolved
@@ -345,13 +345,8 @@
         if zmag:
             logger.info("Calculating zero-point magnitudes...")
             try:
-<<<<<<< HEAD
                 calc_zmag.calc_zmag(images=(fname,), write=True)
             except:
-=======
-                calc_zmag.calc_zmag(images=(fname,))
-            except BaseException:
->>>>>>> c02360d3
                 logger.exception(f"calc-zmag failed with exception on {fname}")
 
     logger.info("Done!")
