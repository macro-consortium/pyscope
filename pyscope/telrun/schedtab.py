--- conflicted
+++ resolved
@@ -60,17 +60,9 @@
     t["name"] = [
         (
             block.name
-<<<<<<< HEAD
-            if type(block) is astroplan.ObservingBlock
-            else (
-                "TransitionBlock"
-                if type(block) is astroplan.TransitionBlock
-                else "EmptyBlock"
-=======
             if hasattr(block, "target")
             else (
                 "TransitionBlock" if type(block) is not astroplan.Slot else "EmptyBlock"
->>>>>>> 19bd3096
             )
         )
         for block in observing_blocks
@@ -80,15 +72,9 @@
         np.ma.array(
             [
                 (
-<<<<<<< HEAD
-                    block.start.jd
-                    if type(block) is astroplan.Slot
-                    else 0 if block.start_time is None else block.start_time.jd
-=======
                     block.start.mjd
                     if type(block) is astroplan.Slot
                     else 0 if block.start_time is None else block.start_time.mjd
->>>>>>> 19bd3096
                 )
                 for block in observing_blocks
             ],
@@ -101,15 +87,9 @@
         np.ma.array(
             [
                 (
-<<<<<<< HEAD
-                    block.end.jd
-                    if type(block) is astroplan.Slot
-                    else 0 if block.end_time is None else block.end_time.jd
-=======
                     block.end.mjd
                     if type(block) is astroplan.Slot
                     else 0 if block.end_time is None else block.end_time.mjd
->>>>>>> 19bd3096
                 )
                 for block in observing_blocks
             ],
@@ -122,11 +102,7 @@
         [
             (
                 block.target.to_string("hmsdms")
-<<<<<<< HEAD
-                if type(block) is astroplan.ObservingBlock
-=======
                 if hasattr(block, "target")
->>>>>>> 19bd3096
                 else "0h0m0.0s -90d0m0.0s"
             )
             for block in observing_blocks
@@ -142,15 +118,7 @@
     )
 
     temp_list = [
-<<<<<<< HEAD
-        (
-            block.configuration["observer"]
-            if type(block) is astroplan.ObservingBlock
-            else [""]
-        )
-=======
         block.configuration["observer"] if hasattr(block, "target") else [""]
->>>>>>> 19bd3096
         for block in observing_blocks
     ]
     t["observer"] = np.ma.array(
@@ -159,15 +127,7 @@
 
     t["code"] = np.ma.array(
         [
-<<<<<<< HEAD
-            (
-                block.configuration["code"]
-                if type(block) is astroplan.ObservingBlock
-                else ""
-            )
-=======
             block.configuration["code"] if hasattr(block, "target") else ""
->>>>>>> 19bd3096
             for block in observing_blocks
         ],
         mask=open_slots_mask,
@@ -175,15 +135,7 @@
 
     t["title"] = np.ma.array(
         [
-<<<<<<< HEAD
-            (
-                block.configuration["title"]
-                if type(block) is astroplan.ObservingBlock
-                else ""
-            )
-=======
             block.configuration["title"] if hasattr(block, "target") else ""
->>>>>>> 19bd3096
             for block in observing_blocks
         ],
         mask=open_slots_mask,
@@ -191,15 +143,7 @@
 
     t["filename"] = np.ma.array(
         [
-<<<<<<< HEAD
-            (
-                block.configuration["filename"]
-                if type(block) is astroplan.ObservingBlock
-                else ""
-            )
-=======
             block.configuration["filename"] if hasattr(block, "target") else ""
->>>>>>> 19bd3096
             for block in observing_blocks
         ],
         mask=open_slots_mask,
@@ -207,15 +151,7 @@
 
     t["type"] = np.ma.array(
         [
-<<<<<<< HEAD
-            (
-                block.configuration["type"]
-                if type(block) is astroplan.ObservingBlock
-                else ""
-            )
-=======
             block.configuration["type"] if hasattr(block, "target") else ""
->>>>>>> 19bd3096
             for block in observing_blocks
         ],
         mask=open_slots_mask,
@@ -223,15 +159,7 @@
 
     t["backend"] = np.ma.array(
         [
-<<<<<<< HEAD
-            (
-                block.configuration["backend"]
-                if type(block) is astroplan.ObservingBlock
-                else ""
-            )
-=======
             block.configuration["backend"] if hasattr(block, "target") else ""
->>>>>>> 19bd3096
             for block in observing_blocks
         ],
         mask=open_slots_mask,
@@ -239,15 +167,7 @@
 
     t["filter"] = np.ma.array(
         [
-<<<<<<< HEAD
-            (
-                block.configuration["filter"]
-                if type(block) is astroplan.ObservingBlock
-                else ""
-            )
-=======
             block.configuration["filter"] if hasattr(block, "target") else ""
->>>>>>> 19bd3096
             for block in observing_blocks
         ],
         mask=open_slots_mask,
@@ -255,15 +175,7 @@
 
     t["exposure"] = np.ma.array(
         [
-<<<<<<< HEAD
-            (
-                block.configuration["exposure"]
-                if type(block) is astroplan.ObservingBlock
-                else 0
-            )
-=======
             block.configuration["exposure"] if hasattr(block, "target") else 0
->>>>>>> 19bd3096
             for block in observing_blocks
         ],
         mask=open_slots_mask,
@@ -271,30 +183,14 @@
 
     t["nexp"] = np.ma.array(
         [
-<<<<<<< HEAD
-            (
-                block.configuration["nexp"]
-                if type(block) is astroplan.ObservingBlock
-                else 0
-            )
-=======
             block.configuration["nexp"] if hasattr(block, "target") else 0
->>>>>>> 19bd3096
             for block in observing_blocks
         ],
         mask=open_slots_mask,
     )
 
     temp_list = [
-<<<<<<< HEAD
-        (
-            block.configuration["repositioning"]
-            if type(block) is astroplan.ObservingBlock
-            else (0, 0)
-        )
-=======
         block.configuration["repositioning"] if hasattr(block, "target") else (0, 0)
->>>>>>> 19bd3096
         for block in observing_blocks
     ]
     t["repositioning"] = np.ma.array(
@@ -303,15 +199,7 @@
 
     t["shutter_state"] = np.ma.array(
         [
-<<<<<<< HEAD
-            (
-                block.configuration["shutter_state"]
-                if type(block) is astroplan.ObservingBlock
-                else False
-            )
-=======
             block.configuration["shutter_state"] if hasattr(block, "target") else False
->>>>>>> 19bd3096
             for block in observing_blocks
         ],
         mask=open_slots_mask,
@@ -319,30 +207,14 @@
 
     t["readout"] = np.ma.array(
         [
-<<<<<<< HEAD
-            (
-                block.configuration["readout"]
-                if type(block) is astroplan.ObservingBlock
-                else 0
-            )
-=======
             block.configuration["readout"] if hasattr(block, "target") else 0
->>>>>>> 19bd3096
             for block in observing_blocks
         ],
         mask=open_slots_mask,
     )
 
     temp_list = [
-<<<<<<< HEAD
-        (
-            block.configuration["binning"]
-            if type(block) is astroplan.ObservingBlock
-            else (1, 1)
-        )
-=======
         block.configuration["binning"] if hasattr(block, "target") else (1, 1)
->>>>>>> 19bd3096
         for block in observing_blocks
     ]
     t["binning"] = np.ma.array(
@@ -350,15 +222,7 @@
     )
 
     temp_list = [
-<<<<<<< HEAD
-        (
-            block.configuration["frame_position"]
-            if type(block) is astroplan.ObservingBlock
-            else (0, 0)
-        )
-=======
         block.configuration["frame_position"] if hasattr(block, "target") else (0, 0)
->>>>>>> 19bd3096
         for block in observing_blocks
     ]
     t["frame_position"] = np.ma.array(
@@ -366,15 +230,7 @@
     )
 
     temp_list = [
-<<<<<<< HEAD
-        (
-            block.configuration["frame_size"]
-            if type(block) is astroplan.ObservingBlock
-            else (0, 0)
-        )
-=======
         block.configuration["frame_size"] if hasattr(block, "target") else (0, 0)
->>>>>>> 19bd3096
         for block in observing_blocks
     ]
     t["frame_size"] = np.ma.array(
@@ -385,11 +241,7 @@
         [
             (
                 block.configuration["pm_ra_cosdec"].to(u.arcsec / u.hour).value
-<<<<<<< HEAD
-                if type(block) is astroplan.ObservingBlock
-=======
                 if hasattr(block, "target")
->>>>>>> 19bd3096
                 else 0
             )
             for block in observing_blocks
@@ -401,11 +253,7 @@
         [
             (
                 block.configuration["pm_dec"].to(u.arcsec / u.hour).value
-<<<<<<< HEAD
-                if type(block) is astroplan.ObservingBlock
-=======
                 if hasattr(block, "target")
->>>>>>> 19bd3096
                 else 0
             )
             for block in observing_blocks
@@ -415,15 +263,7 @@
 
     t["comment"] = np.ma.array(
         [
-<<<<<<< HEAD
-            (
-                block.configuration["comment"]
-                if type(block) is astroplan.ObservingBlock
-                else ""
-            )
-=======
             block.configuration["comment"] if hasattr(block, "target") else ""
->>>>>>> 19bd3096
             for block in observing_blocks
         ],
         mask=open_slots_mask,
@@ -431,27 +271,7 @@
 
     t["sch"] = np.ma.array(
         [
-<<<<<<< HEAD
-            (
-                block.configuration["sch"]
-                if type(block) is astroplan.ObservingBlock
-                else ""
-            )
-            for block in observing_blocks
-        ],
-        mask=open_slots_mask,
-    )
-
-    t["ID"] = np.ma.array(
-        [
-            (
-                block.configuration["ID"]
-                if type(block) is astroplan.ObservingBlock
-                else astrotime.Time(0, format="jd")
-            )
-=======
             block.configuration["sch"] if hasattr(block, "target") else ""
->>>>>>> 19bd3096
             for block in observing_blocks
         ],
         mask=open_slots_mask,
@@ -459,15 +279,7 @@
 
     t["status"] = np.ma.array(
         [
-<<<<<<< HEAD
-            (
-                block.configuration["status"]
-                if type(block) is astroplan.ObservingBlock
-                else ""
-            )
-=======
             block.configuration["status"] if hasattr(block, "target") else ""
->>>>>>> 19bd3096
             for block in observing_blocks
         ],
         mask=open_slots_mask,
@@ -475,32 +287,12 @@
 
     t["message"] = np.ma.array(
         [
-<<<<<<< HEAD
-            (
-                block.configuration["message"]
-                if type(block) is astroplan.ObservingBlock
-                else ""
-            )
-=======
             block.configuration["message"] if hasattr(block, "target") else ""
->>>>>>> 19bd3096
-            for block in observing_blocks
-        ],
-        mask=open_slots_mask,
-    )
-
-<<<<<<< HEAD
-    t["sched_time"] = np.ma.array(
-        [
-            (
-                block.configuration["sched_time"]
-                if type(block) is astroplan.ObservingBlock
-                else astrotime.Time(0, format="jd")
-            )
-            for block in observing_blocks
-        ],
-        mask=open_slots_mask,
-=======
+            for block in observing_blocks
+        ],
+        mask=open_slots_mask,
+    )
+
     t["sched_time"] = astrotime.Time(
         np.ma.array(
             [
@@ -514,7 +306,6 @@
             mask=open_slots_mask,
         ),
         format="mjd",
->>>>>>> 19bd3096
     )
 
     # Turn the constraints into a list of dicts
@@ -523,15 +314,7 @@
             len(observing_blocks),
             np.max(
                 [
-<<<<<<< HEAD
-                    (
-                        len(block.constraints)
-                        if type(block) is astroplan.ObservingBlock
-                        else 0
-                    )
-=======
                     len(block.constraints) if hasattr(block, "target") else 0
->>>>>>> 19bd3096
                     for block in observing_blocks
                 ]
             ),
@@ -542,15 +325,7 @@
         constraint_list = np.full(
             np.max(
                 [
-<<<<<<< HEAD
-                    (
-                        len(block.constraints)
-                        if type(block) is astroplan.ObservingBlock
-                        else 0
-                    )
-=======
                     len(block.constraints) if hasattr(block, "target") else 0
->>>>>>> 19bd3096
                     for block in observing_blocks
                 ]
             ),
