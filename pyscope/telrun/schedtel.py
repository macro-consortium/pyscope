--- conflicted
+++ resolved
@@ -825,15 +825,9 @@
                         location=observatory.location,
                     )
                     pos_m = coord.get_body(
-<<<<<<< HEAD
-                        block.name,
-                        (block.start_time + block.end_time) / 2,
-                        location=observatory.location,
-=======
                         block["name"],
                         (block["start_time"] + block["end_time"]) / 2,
                         location=location,
->>>>>>> 0f9c8c4c
                     )
                     pos_h = coord.get_body(
                         block["name"],
