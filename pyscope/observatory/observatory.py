--- conflicted
+++ resolved
@@ -1536,11 +1536,7 @@
             )
             return False
 
-<<<<<<< HEAD
-        if self.telescope.Altitude < self.min_altitude.value:
-=======
         if self.telescope.Altitude < self.min_altitude.to(u.deg).value:
->>>>>>> 0a2673d7
             logger.exception(
                 "Telescope is below the minimum altitude of %.2f degrees"
                 % self.min_altitude.to(u.deg).value
