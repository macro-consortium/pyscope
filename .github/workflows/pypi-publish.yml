--- conflicted
+++ resolved
@@ -34,8 +34,4 @@
     - name: Build package
       run: python -m build
     - name: pypi-publish
-<<<<<<< HEAD
-      uses: pypa/gh-action-pypi-publish@v1.11.0
-=======
-      uses: pypa/gh-action-pypi-publish@v1.10.2
->>>>>>> 30be7ad1
+      uses: pypa/gh-action-pypi-publish@v1.11.0