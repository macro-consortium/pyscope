[metadata]
name = pyscope
version = attr: pyscope.__version__
author = Walter Golay
author_email = wgolay@cfa.harvard.edu
project_urls =
    Source = https://github.com/macro-consortium/pyscope
    Documentation = https://pyscope.readthedocs.io/en/latest/
description = A python package for controlling small optical telescopes
long_description = file: README.rst
long_description_content_type = text/x-rst
keywords = astronomy, astrophysics, telescope, astrophotography, astrometry, photometry, python, automation, ascom, astropy, observatory, observatory automation
license = AGPLv3
classifiers =
    Development Status :: 4 - Beta
    Intended Audience :: Developers
    Intended Audience :: End Users/Desktop
    Intended Audience :: Other Audience
    Intended Audience :: Science/Research
    Intended Audience :: Education
    License :: OSI Approved :: GNU Affero General Public License v3 or later (AGPLv3+)
    Natural Language :: English
    Operating System :: Microsoft :: Windows
    Operating System :: OS Independent
    Programming Language :: Python :: 3.13.2
    Topic :: Education
    Topic :: Scientific/Engineering :: Astronomy
    Topic :: Scientific/Engineering :: Image Processing

[options]
packages = find:
python_requires = >=3.13.2
zip_safe = False
include_package_data = True
install_requires = file: requirements.txt

[options.entry_points]
console_scripts =
    init-queue = pyscope.telrun.init_queue:init_queue_cli
    init-telrun-dir = pyscope.telrun.init_dirs:init_telrun_dir_cli
    exoplanet-transits = pyscope.telrun.exoplanet_transits:exoplanet_transits_cli
    mk-mosaic-schedule = pyscope.telrun.mk_mosaic_schedule:mk_mosaic_schedule_cli
    rst = pyscope.telrun.rst:rst_cli
    survey-builder = pyscope.telrun.survey_builder:survey_builder_cli
    schedule-report = pyscope.telrun.reports:schedule_report_cli
    summary-report = pyscope.telrun.reports:summary_report_cli
    schedtel = pyscope.telrun.schedtel:schedtel_cli
    plot-schedule-gantt = pyscope.telrun.schedtel:plot_schedule_gantt_cli
    start-telrun-operator = pyscope.telrun.startup:start_telrun_operator_cli
    fitslist = pyscope.reduction.fitslist:fitslist_cli
    collect-calibration-set = pyscope.observatory.collect_calibration_set:collect_calibration_set_cli
    reduce-calibration-set = pyscope.reduction.reduce_calibration_set:reduce_calibration_set_cli
    avg-fits = pyscope.reduction.avg_fits:avg_fits_cli
    ccd-calib = pyscope.reduction.ccd_calib:ccd_calib_cli
    calib-images = pyscope.reduction.calib_images:calib_images_cli
    astrometry-net-wcs = pyscope.reduction.astrometry_net_wcs:astrometry_net_wcs_cli
    maxim-pinpoint-wcs = pyscope.reduction.maxim_pinpoint_wcs:maxim_pinpoint_wcs_cli
    pinpoint-wcs = pyscope.reduction.pinpoint_wcs:pinpoint_wcs_cli
    twirl-wcs = pyscope.reduction.twirl_wcs:twirl_wcs_cli
    detect-sources-photutils = pyscope.analysis.detect_sources_photutils:detect_sources_photutils_cli
    calc-zmag = pyscope.analysis.calc_zmag:calc_zmag_cli

[options.extras_require]
docs =
    sphinx==8.1.3
    sphinx-astropy[confv2]==1.9.1
    sphinx-favicon==1.0.1
    sphinxcontrib-programoutput==0.18

tests =
    pytest-doctestplus==1.4.0
    pytest-cov==6.0.0
<<<<<<< HEAD
    pytest==8.3.4
=======
    pytest==8.3.5
>>>>>>> 0a2673d7

dev =
    docutils==0.21.2
    black==25.1.0
    esbonio==0.16.5
    isort==6.0.0
    pytest-cov==6.0.0
<<<<<<< HEAD
    pytest==8.3.4
    pre-commit==4.1.0
=======
    pytest==8.3.5
    pre-commit==4.0.1
>>>>>>> 0a2673d7
    pytest-order==1.3.0
    sphinx==8.1.3
    sphinx-astropy[confv2]==1.9.1
    sphinx-favicon==1.0.1
    sphinxcontrib-programoutput==0.18
    twine==6.1.0

[options.package_data]
pyscope = *.txt<|MERGE_RESOLUTION|>--- conflicted
+++ resolved
@@ -69,26 +69,17 @@
 
 tests =
     pytest-doctestplus==1.4.0
-    pytest-cov==6.0.0
-<<<<<<< HEAD
-    pytest==8.3.4
-=======
+    pytest-cov==6.1.1
     pytest==8.3.5
->>>>>>> 0a2673d7
 
 dev =
     docutils==0.21.2
     black==25.1.0
     esbonio==0.16.5
     isort==6.0.0
-    pytest-cov==6.0.0
-<<<<<<< HEAD
-    pytest==8.3.4
-    pre-commit==4.1.0
-=======
+    pytest-cov==6.1.1
+    pre-commit==4.2.0
     pytest==8.3.5
-    pre-commit==4.0.1
->>>>>>> 0a2673d7
     pytest-order==1.3.0
     sphinx==8.1.3
     sphinx-astropy[confv2]==1.9.1
