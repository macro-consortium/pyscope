--- conflicted
+++ resolved
@@ -76,11 +76,7 @@
     docutils==0.21.2
     black==25.1.0
     esbonio==0.16.5
-<<<<<<< HEAD
     isort==6.0.1
-=======
-    isort==6.0.0
->>>>>>> d5f87876
     pytest-cov==6.1.1
     pre-commit==4.2.0
     pytest==8.3.5
